import os

import spacy
import torch
from keras_preprocessing.sequence import pad_sequences
from nltk.corpus.reader.conll import ConllCorpusReader
from torch.utils.data import (DataLoader, RandomSampler, SequentialSampler,
                              TensorDataset)

from preprocess_cohort import read_charts, read_labels
from pytorch_transformers import BertTokenizer

CONSTANTS = {
    'SEP': '[SEP]',
    'CLS': '[CLS]',
    'UNK': '[UNK]',
    'PAD': '[PAD]',
    'TOK_MAP_PAD': -100,
    'WORDPIECE': 'X'
}

COHORT_LABEL_CONSTANTS = {
    'U': 0,
    'Q': 1,
    'N': 2,
    'Y': 3,
}

COHORT_DISEASE_CONSTANTS = {
    'Obesity': 0,
    'Diabetes': 1,
    'Hypercholesterolemia': 2,
    'Hypertriglyceridemia': 3,
    'Hypertension': 4,
    'CAD': 5, 
    'CHF': 6,
    'PVD': 7,
    'Venous Insufficiency': 8,
    'OA': 9,
    'OSA': 10,
    'Asthma': 11,
    'GERD': 12,
    'Gallstones': 13,
    'Depression': 14,
    'Gout': 15
}


def prepare_cohort_dataset(tokenizer, is_train=True):
    nlp = spacy.load("en_core_sci_sm")
    base_path = os.path.dirname(os.path.abspath(__file__))
    data_path = os.path.join(base_path, "diabetes_data")
    
    #charts format: test_charts[chart_id] = text # format
    inputs_preprocessed = read_charts(data_path)
    
    #labels format: test_labels[chart_id][disease_name] = judgement # format
    labels_preprocessed = read_labels(data_path)
    
    inputs_list = []
    inputs_ids = []
    inputs_padded = []
    attention_masks = []
    
    labels_list = []
    labels_ids = []
    labels_tensorized = []
    
    if is_train: 
        inputs = inputs_preprocessed[0]
        labels = labels_preprocessed[0]

    else: 
        inputs = inputs_preprocessed[1]
        labels = labels_preprocessed[1] 
    
    for inputs_chart, labels_chart in zip(inputs,labels):
        inputs_list.append(inputs[inputs_chart])
        inputs_ids.append(inputs_chart)
        
        labels_list.append(labels[labels_chart])
        labels_ids.append(labels_chart)

    #process inputs
    for chart in inputs_list: 
        max_sent_len = 250
        doc = nlp(chart)

        sentence_list = [sentence for sentence in list(doc.sents)]
        token_list = [[str(token) for token in sentence] for sentence in sentence_list]

        if len(sentence_list) < max_sent_len:
            padding_len = max_sent_len - len(sentence_list)
            pad = [CONSTANTS['PAD'] for i in range(512)]
            token_list += [pad for i in range(padding_len)]
        
        else:
            sentence_list = sentence_list[:250]
        
        token_ids, attention_mask = index_pad_mask_bert_tokens(token_list, tokenizer)
        inputs_padded.append(token_ids.unsqueeze(0))
        attention_masks.append(attention_mask.unsqueeze(0))

    #process labels
    for i in range(len(labels_list)):
        labels_array = torch.zeros(16)

        for disease in COHORT_DISEASE_CONSTANTS:
            if disease in labels_list[i]:
                score = COHORT_LABEL_CONSTANTS[labels_list[i][disease]]
                labels_array[COHORT_DISEASE_CONSTANTS[disease]] = score

        labels_tensorized.append(labels_array.unsqueeze(0))
        
    inputs_padded = torch.cat(inputs_padded, dim=0)
    attention_masks = torch.cat(attention_masks, dim=0)
    labels_tensorized = torch.cat(labels_tensorized, dim=0)

    return TensorDataset(inputs_padded, attention_masks, labels_tensorized)
    
def prepare_deid_dataset(tokenizer, args, is_train=True):
    conll_parser = ConllCorpusReader(args.dataset_folder, '.conll', ('words', 'pos'))
    if is_train:
        data_file = "train.tsv"
    else:
        data_file = "test.tsv"
    sents = list(conll_parser.sents(data_file))
    tagged_sents = list(conll_parser.tagged_sents(data_file))
    max_sent_len = 512 if is_train else None

    assert len(sents) == len(tagged_sents)

    bert_tokens, orig_to_tok_map, bert_labels, tag_to_idx = wordpiece_tokenize_sents(sents, tokenizer, tagged_sents)

    indexed_tokens, attention_mask, orig_to_tok_map, indexed_labels = \
        index_pad_mask_bert_tokens(bert_tokens, tokenizer, maxlen=max_sent_len, labels=bert_labels, orig_to_tok_map=orig_to_tok_map, tag_to_idx=tag_to_idx)

    return TensorDataset(indexed_tokens, attention_mask, indexed_labels, orig_to_tok_map)


def wordpiece_tokenize_sents(tokens, tokenizer, sentence_labels=None):
    """Tokenizes pre-tokenized text for use with a BERT-based model.

    Given some pre-tokenized text, represented as a list (sentences) of lists (tokens), tokenizies
    the text for use with a BERT-based model while deterministically maintaining an
    original-to-tokenized alignment. This is a near direct copy of the example given in the BERT
    GitHub repo (https://github.com/google-research/bert#tokenization) with additional code for
    mapping token-level labels.

    Args:
        tokens (list): A list of lists containing tokenized sentences.
        tokenizer (BertTokenizer): An object with methods for tokenizing text for input to BERT.
        sentence_labels (list): Optional, a list of lists containing token-level labels for a collection of
            sentences. Defaults to None.

    Returns:
        If `labels` is not `None`:
            A tuple of `bert_tokens`, `orig_to_tok_map`, `bert_labels`, representing tokens and
            labels that can be used to train a BERT model and a deterministc mapping of the elements
            in `bert_tokens` to `tokens`.
        If `labels` is `None`:
            A tuple of `bert_tokens`, and `orig_to_tok_map`, representing tokens that can be used to
            train a BERT model and a deterministc mapping of `bert_tokens` to `sents`.

    References:
     - https://github.com/google-research/bert#tokenization
    """
    bert_tokens = []
    orig_to_tok_map = []
    bert_labels = []
    tag_to_idx = dict()
    for sent in tokens:
        bert_tokens.append([CONSTANTS['CLS']])
        orig_to_tok_map.append([])
        for orig_token in sent:
            orig_to_tok_map[-1].append(len(bert_tokens[-1]))
            bert_tokens[-1].extend(tokenizer.wordpiece_tokenizer.tokenize(orig_token))
        bert_tokens[-1].append(CONSTANTS['SEP'])

    # If sentence_labels are provided, project them onto bert_tokens
    if sentence_labels is not None:
        for bert_toks, labs, tok_map in zip(bert_tokens, sentence_labels, orig_to_tok_map):
            labs_iter = iter(labs)
            bert_labels.append([])
            for i, _ in enumerate(bert_toks):
                bert_labels[-1].extend([CONSTANTS['WORDPIECE'] if i not in tok_map
                                        else next(labs_iter)])

        for labels in sentence_labels:
            for label in labels:
                if label not in tag_to_idx:
                    tag_to_idx[label] = len(tag_to_idx) + 1
        tag_to_idx[CONSTANTS['WORDPIECE']] = len(tag_to_idx) + 1
    return bert_tokens, orig_to_tok_map, bert_labels, tag_to_idx


def index_pad_mask_bert_tokens(tokens,
                               tokenizer,
                               maxlen=512,
                               labels=None,
                               orig_to_tok_map=None,
                               tag_to_idx=None):
    """Convert `tokens` to indices, pads them, and generates the corresponding attention masks.

    Args:
        tokens (list): A list of lists containing tokenized sentences.
        tokenizer (BertTokenizer): An object with methods for tokenizing text for input to BERT.
        maxlen (int): The maximum length of a sentence. Any sentence longer than this length
            with be truncated, any sentence shorter than this length will be right-padded.
        labels (list): A list of lists containing token-level labels for a collection of sentences.
        orig_to_tok_map (list). A list of list mapping token indices of pre-bert-tokenized text to
            token indices in post-bert-tokenized text.        
        tag_to_idx (dictionary): A dictionary mapping token-level tags/labels to unique integers.

    Returns:
        If `labels` is not `None`:
            A tuple of `torch.Tensor`'s: `indexed_tokens`, `attention_mask`, and `indexed_labels`
            that can be used as input to to train a BERT model. Note that if `labels` is not `None`,
            `tag_to_idx` must also be provided.
        If `labels` is `None`:
            A tuple of `torch.Tensor`'s: `indexed_tokens`, and `attention_mask`, representing
            tokens mapped to indices and corresponding attention masks that can be used as input to
            a BERT model.
    """
    CONSTANTS['MAX_SENT_LEN'] = maxlen
    # Convert sequences to indices and pad
    indexed_tokens = pad_sequences(
        sequences=[tokenizer.convert_tokens_to_ids(sent) for sent in tokens],
        maxlen=CONSTANTS['MAX_SENT_LEN'],
        dtype='long',
        padding='post',
        truncating='post',
        value=tokenizer.convert_tokens_to_ids([CONSTANTS['PAD']])
    )
    indexed_tokens = torch.as_tensor(indexed_tokens)

    # Generate attention masks for pad values
    attention_mask = torch.as_tensor([[float(idx > 0) for idx in sent] for sent in indexed_tokens])

    if orig_to_tok_map:
        orig_to_tok_map = pad_sequences(
            sequences=orig_to_tok_map,
            maxlen=CONSTANTS['MAX_SENT_LEN'],
            dtype='long',
            padding='post',
            truncating='post',
            value=tokenizer.convert_tokens_to_ids([CONSTANTS['TOK_MAP_PAD']])
        )
        orig_to_tok_map = torch.as_tensor(orig_to_tok_map)

    indexed_labels = None
    if labels:
        indexed_labels = pad_sequences(
            sequences=[[tag_to_idx[lab] for lab in sent] for sent in labels],
            maxlen=CONSTANTS['MAX_SENT_LEN'],
            dtype='long',
            padding="post",
            truncating="post",
            value=tokenizer.convert_tokens_to_ids([CONSTANTS['PAD']])
        )
        indexed_labels = torch.as_tensor(indexed_labels)

    return indexed_tokens, attention_mask, orig_to_tok_map, indexed_labels

if __name__ == "__main__":
    import argparse
    parser = argparse.ArgumentParser()
    parser.add_argument("--dataset_folder", default=None, type=str, required=True,
                        help="De-id and co-hort identification data directory")
    parser.add_argument("--train_batch_size", default=16, type=int,
                        help="train batch size")
    args = parser.parse_args()

    bert_type = "bert-base-cased"
    tokenizer = BertTokenizer.from_pretrained(bert_type)
<<<<<<< HEAD
    deid_train_dataset = prepare_deid_dataset(tokenizer, args, is_train=True)
    train_deid_sampler = RandomSampler(deid_train_dataset)
=======
    deid_train_dataset = data_utils.prepare_deid_dataset(tokenizer, args, is_train=True)
    cohort_train_dataset = data_utils.prepare_cohort_dataset(tokenizer, args)
    train_deid_sampler = RandomSampler(deid_train_dataset) if args.local_rank == -1 else DistributedSampler(deid_train_dataset)
>>>>>>> 4778bdb0
    train_deid_dataloader = DataLoader(deid_train_dataset, sampler=train_deid_sampler, batch_size=args.train_batch_size)
    for step, (indexed_tokens, attention_mask, indexed_labels, orig_to_tok_map) in enumerate(train_deid_dataloader):
        print(f"step: {step}")
        print(f"indexed_tokens: {indexed_tokens}")
        print(f"attention_mask: {attention_mask}")
        print(f"indexed_labels: {indexed_labels}")
        print(f"orig_to_tok_map: {orig_to_tok_map}")
        quit()
    # cohort_train_dataset = data_utils.prepare_cohort_dataset(tokenizer, args)


 #    train_deid_dataloader = DataLoader(deid_train_dataset, sampler=train_deid_sampler, batch_size=args.train_batch_size)

 #    train_cohort_sampler = RandomSampler(cohort_train_dataset) if args.local_rank == -1 else DistributedSampler(train_dataset)
 #    train_cohort_dataloader = DataLoader(cohort_train_dataset, sampler=train_cohort_sampler, batch_size=1)
<|MERGE_RESOLUTION|>--- conflicted
+++ resolved
@@ -273,14 +273,8 @@
 
     bert_type = "bert-base-cased"
     tokenizer = BertTokenizer.from_pretrained(bert_type)
-<<<<<<< HEAD
     deid_train_dataset = prepare_deid_dataset(tokenizer, args, is_train=True)
     train_deid_sampler = RandomSampler(deid_train_dataset)
-=======
-    deid_train_dataset = data_utils.prepare_deid_dataset(tokenizer, args, is_train=True)
-    cohort_train_dataset = data_utils.prepare_cohort_dataset(tokenizer, args)
-    train_deid_sampler = RandomSampler(deid_train_dataset) if args.local_rank == -1 else DistributedSampler(deid_train_dataset)
->>>>>>> 4778bdb0
     train_deid_dataloader = DataLoader(deid_train_dataset, sampler=train_deid_sampler, batch_size=args.train_batch_size)
     for step, (indexed_tokens, attention_mask, indexed_labels, orig_to_tok_map) in enumerate(train_deid_dataloader):
         print(f"step: {step}")
