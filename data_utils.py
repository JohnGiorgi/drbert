import os
import json
import spacy
import torch

from tqdm import tqdm

from keras_preprocessing.sequence import pad_sequences
from nltk.corpus.reader.conll import ConllCorpusReader
from torch.utils.data import (DataLoader, RandomSampler, SequentialSampler,
                              TensorDataset)

from preprocess_cohort import read_charts, read_labels
from constants import *
from pytorch_transformers import BertTokenizer


class CohortDataset(torch.utils.data.Dataset):
    def __init__(self, data_path):
        self.file_list = os.listdir(data_path)
        self.file_list = [os.path.join(data_path, file_name) for file_name in self.file_list]

    def __len__(self):
        return len(self.file_list)

    def __getitem__(self, index):
        file_name = self.file_list[index]

        with open(file_name) as open_file:
            read_file = json.loads(open_file.read())

        input_ids = torch.LongTensor(read_file['input_ids'])
        attn_mask = torch.LongTensor(read_file['attn_mask'])
        labels = torch.LongTensor(read_file['labels'])

        return input_ids, attn_mask, labels

def prepare_cohort_dataset(args, tokenizer):
    nlp = spacy.load("en_core_sci_md")
    train_data_path = os.path.join(args.dataset_folder, "diabetes_data", "preprocessed", "train")
    valid_data_path = os.path.join(args.dataset_folder, "diabetes_data", "preprocessed", "valid")
    test_data_path = os.path.join(args.dataset_folder, "diabetes_data", "preprocessed", "test")
    
    train_cohort_dataset = CohortDataset(train_data_path)
    valid_cohort_dataset = CohortDataset(valid_data_path)
    test_cohort_dataset = CohortDataset(test_data_path)

    all_dataset = {
        'train': train_cohort_dataset,
        'valid': valid_cohort_dataset,
        'test': test_cohort_dataset
    }

    return all_dataset

class DeidDataset(torch.utils.data.Dataset):
    def __init__(self, data_file):
        self.data_file = data_file
        with open(self.data_file + ".json") as open_file:
            read_file = json.loads(open_file.read())

        self.indexed_tokens = torch.LongTensor(read_file["indexed_tokens"])
        self.attention_mask = torch.LongTensor(read_file["attention_mask"])
        self.orig_to_tok_map = torch.LongTensor(read_file["orig_to_tok_map"])
        self.indexed_labels = torch.LongTensor(read_file["indexed_labels"])

    def __len__(self):
        return self.indexed_tokens.size(0)

    def __getitem__(self, index):
        token_ids = self.indexed_tokens[index]
        attn_mask = self.attention_mask[index]
        orig_tok_map = self.orig_to_tok_map[index]
        labels_idx = self.indexed_labels[index]
        return token_ids, attn_mask, orig_tok_map, labels_idx

def prepare_deid_dataset(args, tokenizer):
    train_data_path = os.path.join(args.dataset_folder, "deid_data", "preprocessed", "train")
    valid_data_path = os.path.join(args.dataset_folder, "deid_data", "preprocessed", "valid")
    test_data_path = os.path.join(args.dataset_folder, "deid_data", "preprocessed", "test")
    
    train_deid_dataset = DeidDataset(train_data_path)
    valid_deid_dataset = DeidDataset(valid_data_path)
    test_deid_dataset = DeidDataset(test_data_path)

    all_dataset = {
        'train': train_deid_dataset,
        'valid': valid_deid_dataset,
        'test': test_deid_dataset
    }

    return all_dataset


if __name__ == "__main__":
    import argparse
    parser = argparse.ArgumentParser()
    parser.add_argument("--dataset_folder", default=None, type=str, required=True,
                        help="De-id and co-hort identification data directory")
    parser.add_argument("--train_batch_size", default=16, type=int,
                        help="train batch size")
    args = parser.parse_args()

    bert_type = "bert-base-cased"
    tokenizer = BertTokenizer.from_pretrained(bert_type)

    deid_dataset = prepare_deid_dataset(tokenizer, args)
    deid_train_dataset = deid_dataset['train']
    train_deid_sampler = RandomSampler(deid_train_dataset)
    train_deid_dataloader = DataLoader(deid_train_dataset, sampler=train_deid_sampler, batch_size=args.train_batch_size)
    for step, (indexed_tokens, attention_mask, indexed_labels, orig_to_tok_map) in enumerate(train_deid_dataloader):
        print(f"step: {step}")
        print(f"indexed_tokens: {indexed_tokens}")
        print(f"attention_mask: {attention_mask}")
        print(f"indexed_labels: {indexed_labels}")
        print(f"orig_to_tok_map: {orig_to_tok_map}")
        break
<<<<<<< HEAD
    
    cohort_train_datasets = prepare_cohort_dataset(tokenizer, args)
    train_datasets = cohort_train_datasets['train']
    train_cohort_sampler = RandomSampler(train_datasets)
    train_cohort_dataloader = DataLoader(train_datasets, sampler=train_cohort_sampler, batch_size=1)
    for i, (input_ids, attn_mask, labels) in enumerate(train_cohort_dataloader):
        print(i)
        print(input_ids)
        print(attn_mask)
        print(labels)
        quit()


















=======

    # cohort_train_datasets = prepare_cohort_dataset(tokenizer, args)
    # train_datasets = cohort_train_datasets['train']
    # train_cohort_sampler = RandomSampler(train_datasets)
    # train_cohort_dataloader = DataLoader(train_datasets, sampler=train_cohort_sampler, batch_size=1)
    # for i, data_batch in enumerate(train_cohort_dataloader):
    #     print(i)
    #     print(data_batch)
    #     quit()
>>>>>>> 9c65d692
<|MERGE_RESOLUTION|>--- conflicted
+++ resolved
@@ -115,8 +115,7 @@
         print(f"indexed_labels: {indexed_labels}")
         print(f"orig_to_tok_map: {orig_to_tok_map}")
         break
-<<<<<<< HEAD
-    
+
     cohort_train_datasets = prepare_cohort_dataset(tokenizer, args)
     train_datasets = cohort_train_datasets['train']
     train_cohort_sampler = RandomSampler(train_datasets)
@@ -133,26 +132,3 @@
 
 
 
-
-
-
-
-
-
-
-
-
-
-
-
-=======
-
-    # cohort_train_datasets = prepare_cohort_dataset(tokenizer, args)
-    # train_datasets = cohort_train_datasets['train']
-    # train_cohort_sampler = RandomSampler(train_datasets)
-    # train_cohort_dataloader = DataLoader(train_datasets, sampler=train_cohort_sampler, batch_size=1)
-    # for i, data_batch in enumerate(train_cohort_dataloader):
-    #     print(i)
-    #     print(data_batch)
-    #     quit()
->>>>>>> 9c65d692
