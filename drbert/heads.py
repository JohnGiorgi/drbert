import torch
from torch import nn
from torch.nn import CrossEntropyLoss
from torch.nn import MSELoss


class SequenceLabellingHead(torch.nn.Module):
    """A head which can be placed at the output of a language model (such as BERT) to perform
    sequence labelling tasks (e.g. de-identification or NER).

    Args:
        config (BertConfig): `BertConfig` class instance with a configuration to build a new model.

    Outputs: `Tuple` comprising various elements depending on the configuration (config) and inputs:
        - loss: (optional, returned when `labels` is provided) `torch.FloatTensor` of shape `(1,)`:
            Classification loss.
        - scores: `torch.FloatTensor` of shape `(batch_size, sequence_length, config.num_labels)`
            Classification scores (before SoftMax).
        - hidden_states: (`optional`, returned when `config.output_hidden_states=True`)
            list of `torch.FloatTensor` (one for the output of each layer + the output of the
            embeddings) of shape `(batch_size, sequence_length, hidden_size)`:
            Hidden-states of the model at the output of each layer plus the initial embedding
            outputs.
        - attentions: (`optional`, returned when `config.output_attentions=True`)
            list of `torch.FloatTensor` (one for each layer) of shape `(batch_size, num_heads,
            sequence_length, sequence_length)`: Attentions weights after the attention softmax, used
            to compute the weighted average in the self-attention heads.

    Examples:
        >>> tokenizer = AutoTokenizer.from_pretrained('bert-base-uncased')
        >>> config = AutoConfig.from_pretrained('bert-base-uncased')
        >>> bert = AutoModel.from_pretrained('bert-base-uncased')
        >>> head = SequenceLabellingHead(config)
        >>> input_ids = tokenizer.encode("Hello, my dog is cute", add_special_tokens=True)
        >>> input_ids = torch.tensor(input_ids).unsqueeze(0)  # Batch size 1
        >>> labels = torch.tensor([1] * input_ids.size(1)).unsqueeze(0)
        >>> outputs = head(bert, input_ids, labels=labels)
        >>> loss, scores = outputs[:2]
    """
    def __init__(self, config):
        super(SequenceLabellingHead, self).__init__()
        # TODO (John): This will eventually be decoupled from the deids task
        self.num_labels = config.num_deid_labels

        self.dropout = nn.Dropout(config.hidden_dropout_prob)
        self.classifier = torch.nn.Linear(config.hidden_size, config.num_deid_labels)

    def forward(self, bert, input_ids, attention_mask=None, token_type_ids=None, position_ids=None,
                head_mask=None, labels=None):
        outputs = bert(input_ids, attention_mask, token_type_ids, position_ids, head_mask)

        sequence_output = outputs[0]

        sequence_output = self.dropout(sequence_output)
        logits = self.classifier(sequence_output)

        outputs = (logits,) + outputs[2:]  # add hidden states and attention if they are here
        if labels is not None:
            loss_fct = CrossEntropyLoss()
            # Only keep active parts of the loss
            if attention_mask is not None:
                active_loss = attention_mask.view(-1) == 1
                active_logits = logits.view(-1, self.num_labels)[active_loss]
                active_labels = labels.view(-1)[active_loss]
                loss = loss_fct(active_logits, active_labels)
            else:
                loss = loss_fct(logits.view(-1, self.num_labels), labels.view(-1))
            outputs = (loss,) + outputs

        return outputs  # (loss), scores, (hidden_states), (attentions)


class SequenceClassificationHead(torch.nn.Module):
    """A head which can be placed at the output of a language model (such as BERT) to perform
    sequence classification tasks (e.g. natural language inference or relation extraction).

    Args:
        config (BertConfig): `BertConfig` class instance with a configuration to build a new model.

    Outputs: `Tuple` comprising various elements depending on the configuration (config) and inputs:
        - loss: (optional, returned when `labels` is provided) `torch.FloatTensor` of shape `(1,)`:
            Classification loss.
        - scores: `torch.FloatTensor` of shape `(batch_size, sequence_length, config.num_labels)`
            Classification scores (before SoftMax).
        - hidden_states: (`optional`, returned when `config.output_hidden_states=True`)
            list of `torch.FloatTensor` (one for the output of each layer + the output of the
            embeddings) of shape `(batch_size, sequence_length, hidden_size)`: Hidden-states of the
            model at the output of each layer plus the initial embedding outputs.
        - attentions: (`optional`, returned when `config.output_attentions=True`)
            list of `torch.FloatTensor` (one for each layer) of shape `(batch_size, num_heads,
            sequence_length, sequence_length)`: Attentions weights after the attention softmax, used
            to compute the weighted average in the self-attention heads.

    Examples:
        >>> tokenizer = AutoTokenizer.from_pretrained('bert-base-uncased')
        >>> config = AutoConfig.from_pretrained('bert-base-uncased')
        >>> bert = AutoModel.from_pretrained('bert-base-uncased')
        >>> head = SequenceClassificationHead(config)
        >>> input_ids = tokenizer.encode("Hello, my dog is cute", add_special_tokens=True)
        >>> input_ids = torch.tensor(input_ids).unsqueeze(0)  # Batch size 1
        >>> labels = torch.tensor([1]).unsqueeze(0)
        >>> outputs = head(bert, input_ids, labels=labels)
        >>> loss, logits = outputs[:2]
    """
    def __init__(self, config):
        super(SequenceClassificationHead, self).__init__()
        self.num_labels = config.num_labels

        self.dropout = nn.Dropout(config.hidden_dropout_prob)
        self.classifier = nn.Linear(config.hidden_size, config.num_labels)

    def forward(self, bert, input_ids, attention_mask=None, token_type_ids=None, position_ids=None,
                head_mask=None, labels=None):

        outputs = bert(input_ids, attention_mask, token_type_ids, position_ids, head_mask)

        pooled_output = outputs[1]

        pooled_output = self.dropout(pooled_output)
        logits = self.classifier(pooled_output)

        outputs = (logits,) + outputs[2:]  # add hidden states and attention if they are here

        if labels is not None:
            if self.num_labels == 1:
                #  We are doing regression
                loss_fct = MSELoss()
                loss = loss_fct(logits.view(-1), labels.view(-1))
            else:
                loss_fct = CrossEntropyLoss()
                loss = loss_fct(logits.view(-1, self.num_labels), labels.view(-1))
            outputs = (loss,) + outputs

        return outputs  # (loss), logits, (hidden_states), (attentions)


class DocumentClassificationHead(torch.nn.Module):
    """A head which can be placed at the output of a language model (such as BERT) to perform
    document classification tasks.

    Args:
        config (BertConfig): `BertConfig` class instance with a configuration to build a new model.

    Outputs: `Tuple` comprising various elements depending on the configuration (config) and inputs:
        - loss: (optional, returned when `labels` is provided) `torch.FloatTensor` of shape `(1,)`:
            Classification loss.
        - scores: `torch.FloatTensor` of shape `(batch_size, sequence_length, config.num_labels)`
            Classification scores (before SoftMax).
        - hidden_states: (`optional`, returned when `config.output_hidden_states=True`)
            list of `torch.FloatTensor` (one for the output of each layer + the output of the
            embeddings) of shape `(batch_size, sequence_length, hidden_size)`: Hidden-states of the
            model at the output of each layer plus the initial embedding outputs.
        - attentions: (`optional`, returned when `config.output_attentions=True`)
            list of `torch.FloatTensor` (one for each layer) of shape `(batch_size, num_heads,
            sequence_length, sequence_length)`: Attentions weights after the attention softmax, used
            to compute the weighted average in the self-attention heads.

    Examples:
        >>> tokenizer = AutoTokenizer.from_pretrained('bert-base-uncased')
        >>> config = AutoConfig.from_pretrained('bert-base-uncased')
        >>> bert = AutoModel.from_pretrained('bert-base-uncased')
        >>> head = DocumentClassificationHead(config)
        >>> input_ids = tokenizer.encode("Hello, my dog is cute", add_special_tokens=True)
        >>> input_ids = torch.tensor(input_ids).unsqueeze(0)  # Batch size 1
        >>> labels = torch.ones(0, 4, (16, 4))  # E.g. 16 diseases, with 4 classes each.
        >>> outputs = head(bert, input_ids, labels=labels)
        >>> loss, logits = outputs[:2]
    """
    def __init__(self, config):
        super(DocumentClassificationHead, self).__init__()
        # TODO (John): This will eventually be decoupled from the cohort task
        # For non-multi label datasets, num_classes[0] will be 1
        self.num_labels = config.num_cohort_labels

        self.dropout = nn.Dropout(config.hidden_dropout_prob)
        self.lstm = nn.LSTM(
            input_size=config.hidden_size,
            hidden_size=config.cohort_ffnn_size,
            num_layers=2,
            batch_first=True,
            dropout=config.hidden_dropout_prob,
            bidirectional=True,
        )

        self.classifier = nn.Linear(config.cohort_ffnn_size * 2, self.num_labels[0] * self.num_labels[1])

    def forward(self, bert, input_ids, attention_mask=None, token_type_ids=None, position_ids=None,
                head_mask=None, labels=None):
        outputs = bert(input_ids, attention_mask, token_type_ids, position_ids, head_mask)
<<<<<<< HEAD
        # Get pooled outputs
        pooled_outputs = outputs[1]
        pooled_outputs = self.dropout(pooled_outputs)

=======

        pooled_outputs = outputs[1]
        pooled_outputs = self.dropout(pooled_outputs)

>>>>>>> 9ef1e67a
        reccurent_outputs, _ = self.lstm(pooled_outputs.unsqueeze(0))  # batch dim of 1
        reccurent_outputs = reccurent_outputs[:, -1, :].squeeze(0)  # hidden state of final timestep

        logits = self.classifier(reccurent_outputs)
        logits = logits.view(self.num_labels)

        outputs = (logits,) + outputs[2:]  # add hidden states and attention if they are here
<<<<<<< HEAD
        if labels is not None:
            # TODO (John): This was copied from the transformers library, I haven't tested it on
            # a dataset with one label.
            # See: https://github.com/huggingface/transformers/blob/8fcc6507ce9d0922ddb60f4a31d4b9a839de1270/transformers/modeling_bert.py#L907
            if len(self.num_labels) == 1:
=======

        if labels is not None:
            if self.num_labels[0] == 1:
>>>>>>> 9ef1e67a
                loss_fct = MSELoss()
                loss = loss_fct(logits.view(-1), labels.view(-1))
            else:
                loss_fct = CrossEntropyLoss()
                loss = loss_fct(logits.view(self.num_labels), labels.view(-1))
            outputs = (loss,) + outputs

        return outputs  # (loss), scores, (hidden_states), (attentions)<|MERGE_RESOLUTION|>--- conflicted
+++ resolved
@@ -187,17 +187,10 @@
     def forward(self, bert, input_ids, attention_mask=None, token_type_ids=None, position_ids=None,
                 head_mask=None, labels=None):
         outputs = bert(input_ids, attention_mask, token_type_ids, position_ids, head_mask)
-<<<<<<< HEAD
-        # Get pooled outputs
+
         pooled_outputs = outputs[1]
         pooled_outputs = self.dropout(pooled_outputs)
 
-=======
-
-        pooled_outputs = outputs[1]
-        pooled_outputs = self.dropout(pooled_outputs)
-
->>>>>>> 9ef1e67a
         reccurent_outputs, _ = self.lstm(pooled_outputs.unsqueeze(0))  # batch dim of 1
         reccurent_outputs = reccurent_outputs[:, -1, :].squeeze(0)  # hidden state of final timestep
 
@@ -205,17 +198,9 @@
         logits = logits.view(self.num_labels)
 
         outputs = (logits,) + outputs[2:]  # add hidden states and attention if they are here
-<<<<<<< HEAD
-        if labels is not None:
-            # TODO (John): This was copied from the transformers library, I haven't tested it on
-            # a dataset with one label.
-            # See: https://github.com/huggingface/transformers/blob/8fcc6507ce9d0922ddb60f4a31d4b9a839de1270/transformers/modeling_bert.py#L907
-            if len(self.num_labels) == 1:
-=======
 
         if labels is not None:
             if self.num_labels[0] == 1:
->>>>>>> 9ef1e67a
                 loss_fct = MSELoss()
                 loss = loss_fct(logits.view(-1), labels.view(-1))
             else:
