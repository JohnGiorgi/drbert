<<<<<<< HEAD
# coding=utf-8
# Copyright 2018 The Google AI Language Team Authors and The HuggingFace Inc. team.
# Copyright (c) 2018, NVIDIA CORPORATION.  All rights reserved.
#
# Licensed under the Apache License, Version 2.0 (the "License");
# you may not use this file except in compliance with the License.
# You may obtain a copy of the License at
#
#     http://www.apache.org/licenses/LICENSE-2.0
#
# Unless required by applicable law or agreed to in writing, software
# distributed under the License is distributed on an "AS IS" BASIS,
# WITHOUT WARRANTIES OR CONDITIONS OF ANY KIND, either express or implied.
# See the License for the specific language governing permissions and
# limitations under the License.
=======
>>>>>>> d82cf015
from __future__ import absolute_import
from __future__ import division
from __future__ import print_function

import argparse
import glob
import logging
import os
import random

import numpy as np
import torch
<<<<<<< HEAD
from torch.utils.data import DataLoader
from torch.utils.data import RandomSampler
from torch.utils.data.distributed import DistributedSampler
from tqdm import trange
from transformers import AutoConfig
from transformers import AutoTokenizer
from transformers.modeling_utils import WEIGHTS_NAME

from tensorboardX import SummaryWriter

=======
from sklearn.metrics import precision_recall_fscore_support
from torch.utils.tensorboard import SummaryWriter
from torch.utils.data import DataLoader
from torch.utils.data import RandomSampler
from torch.utils.data import SequentialSampler
from torch.utils.data.distributed import DistributedSampler
from tqdm import tqdm
from tqdm import trange
from transformers import AdamW
from transformers import AutoConfig
from transformers import AutoTokenizer
from transformers import WarmupLinearSchedule
from transformers.modeling_utils import WEIGHTS_NAME

from .constants import COHORT_DISEASE_CONSTANTS
>>>>>>> d82cf015
from .constants import COHORT_DISEASE_LIST
from .constants import COHORT_INTUITIVE_LABEL_CONSTANTS
from .constants import COHORT_TEXTUAL_LABEL_CONSTANTS
from .constants import DEID_LABELS
<<<<<<< HEAD
from .eval import evaluate
from .model import DrBERT
from .utils import data_utils
from .utils import eval_utils
from .utils import train_utils
=======
from .constants import OUTSIDE
from .constants import PHI
from .model import DrBERT
from .utils import data_utils
from .utils import eval_utils
>>>>>>> d82cf015

logger = logging.getLogger(__name__)


def set_seed(args):
    random.seed(args.seed)
    np.random.seed(args.seed)
    torch.manual_seed(args.seed)
    if args.n_gpu > 0:
        torch.cuda.manual_seed_all(args.seed)


<<<<<<< HEAD
=======
# TODO (John): This should probably go into a util file
def prepare_optimizer_and_scheduler(args, model, t_total):
    """Returns an Adam optimizer configured for optimization of a BERT model (`model`).

    Args:
        args (ArgumentParser): Object containing objects parsed from the command line.
        model (nn.Module): The multi-task patient note de-identification and cohort classification
            model.
        t_total (int): TODO.

    Returns:
        A 2-tuple containing an initialized `AdamW` optimizer and `WarmupLinearSchedule` scheduler
        for the training of a DrBERT model (`model`).

    References:
        - https://raberrytv.wordpress.com/2017/10/29/pytorch-weight-decay-made-easy/
    """
    # These are hardcoded because transformers named them to match to TF implementations
    decay_blacklist = {'LayerNorm.bias', 'LayerNorm.weight'}

    decay, no_decay = [], []
    for name, param in model.named_parameters():
        # Frozen weights
        if not param.requires_grad:
            continue
        # A shape of len 1 indicates a normalization layer
        if len(param.shape) == 1 or name.endswith('.bias') or name in decay_blacklist:
            no_decay.append(param)
        else:
            decay.append(param)

    grouped_parameters = [
        {'params': no_decay, 'weight_decay': 0.0},
        {'params': decay, 'weight_decay': args.weight_decay}
    ]

    optimizer = AdamW(
        grouped_parameters,
        lr=args.learning_rate,
        eps=args.adam_epsilon,
        correct_bias=False
    )
    scheduler = WarmupLinearSchedule(
        optimizer,
        warmup_steps=args.warmup * t_total,
        t_total=t_total
    )

    return optimizer, scheduler


>>>>>>> d82cf015
def train(args, deid_dataset, cohort_dataset, model, tokenizer):
    """Coordinates training of DrBERT.

    Args:
        args (ArgumentParser): Object containing objects parsed from the command line.
        deid_dataset (dict): A dictionary, keyed by partition, containing a TensorDataset for each
            partition of the DeID dataset.
        cohort_dataset (dict): A dictionary, keyed by partition, containing a TensorDataset for each
            partition of the Cohort Identification dataset.
        model (nn.Module): The DrBERT model to train.
        tokenizer (BertTokenizer): A transformers tokenizer object.

    Raises:
        ImportError if args.fp16 but Apex is not installed.
    """
    if args.local_rank in [-1, 0]:
        tb_writer = SummaryWriter()

    # TODO (John): Preperation of dataloaders is hardcoded. Need to move to JSON configurable.
    # Prepare dataloaders
    deid_sampler = (RandomSampler(deid_dataset['train']) if args.local_rank == -1
                    else DistributedSampler(deid_dataset['train']))
    deid_dataloader = \
        DataLoader(deid_dataset['train'], sampler=deid_sampler, batch_size=args.train_batch_size)

    cohort_sampler = (RandomSampler(cohort_dataset['train']) if args.local_rank == -1
                      else DistributedSampler(cohort_dataset['train']))
    # batch_size hardcoded to 1 because these sentences are grouped by document
    cohort_dataloader = DataLoader(cohort_dataset['train'], sampler=cohort_sampler, batch_size=1)

    # TODO (John): Hardcoded, but an example of what the JSON will look like
    tasks = [
        {'name': 'deid', 'task': 'sequence_labelling', 'iterator': deid_dataloader},
        {'name': 'cohort', 'task': 'document classification', 'iterator': cohort_dataloader},
    ]

    # TODO (John): These two lines will change when we switch to torchtext
    # The number of batches / examples the sum of the number of batches / examples from all tasks
    num_examples = sum([len(task['iterator'].dataset) for task in tasks])
    num_batches = sum([len(task['iterator']) for task in tasks])

    if args.max_steps > 0:
        t_total = args.max_steps
        args.num_train_epochs = args.max_steps // num_batches
    else:
        t_total = num_batches * args.num_train_epochs

    # Prepare optimizer and schedule (linear warmup and decay)
    optimizer, scheduler = train_utils.prepare_optimizer_and_scheduler(args, model, t_total)

    if args.fp16:
        try:
            from apex import amp
        except ImportError:
            raise ImportError(('Please install apex from https://www.github.com/nvidia/apex to use'
                               ' fp16 training.'))
        model, optimizer = amp.initialize(model, optimizer, opt_level=args.fp16_opt_level)

    # Multi-gpu training (should be after apex fp16 initialization)
    if args.n_gpu > 1:
        model = torch.nn.DataParallel(model)

    # Distributed training (should be after apex fp16 initialization)
    if args.local_rank != -1:
        model = torch.nn.parallel.DistributedDataParallel(model, device_ids=[args.local_rank],
                                                          output_device=args.local_rank,
                                                          find_unused_parameters=True)

    # Train
    logger.info("***** Running training *****")
    logger.info("  Num Examples = %d", num_examples)
    logger.info("  Num Epochs = %d", args.num_train_epochs)
    logger.info("  Total train batch size (w. parallel, distributed & accumulation) = %d",
                (args.train_batch_size * torch.distributed.get_world_size() if args.local_rank != -1 else 1)
                )
    logger.info("  Total optimization steps = %d", t_total)

    task_step = {task['name']: 0 for task in tasks}
    tr_loss = {task['name']: 0.0 for task in tasks}
    logging_loss = {task['name']: 0.0 for task in tasks}

    model.zero_grad()

    train_iterator = trange(args.num_train_epochs,
                            desc="Epoch",
                            disable=args.local_rank not in [-1, 0],
                            dynamic_ncols=True)

    set_seed(args)  # Added here for reproductibility (even between python 2 and 3)

    for _, _ in enumerate(train_iterator):
        '''
        epoch_iterator = tqdm(zip_longest(task['iterator'] for task in tasks),
                              unit="batch", desc="Iteration",
                              total=num_batches,
                              disable=args.local_rank not in [-1, 0],
                              dynamic_ncols=True)
        '''
        task_ids = list(range(len(tasks)))
        epoch_iterator = trange(num_batches,
                                unit="batch",
                                desc="Iteration",
                                disable=args.local_rank not in [-1, 0],
                                dynamic_ncols=True)
        for step, _ in enumerate(epoch_iterator):
            model.train()

            # Training order of two tasks is chosen at random every batch.
            while True:
                task_id = random.choice(task_ids)
                try:
                    name, task, iterator = tasks[task_id].values()
                    batch = next(iter(iterator))
                    break
                except StopIteration:
                    # Remove task_id from candidates once we have exuasted that tasks iterator
                    del task_ids[task_id]

            # Dataloader introduces a first dimension of size one
            if task == 'document_classification':
                batch[0] = batch[0].squeeze(0)
                batch[1] = batch[1].squeeze(0)
                batch[2] = batch[2].squeeze(0)

            batch = tuple(t.to(args.device) for t in batch)

            inputs = {'input_ids':      batch[0],
                      'attention_mask': batch[1],
                      'labels':         batch[2],
                      'task':           task,
                      }

            outputs = model(**inputs)
            loss = outputs[0]  # outputs are always tuple in transformers (see doc)

            if args.n_gpu > 1:
                # mean() to average on multi-gpu parallel (not distributed) training
                loss = loss.mean()

            if args.fp16:
                with amp.scale_loss(loss, optimizer) as scaled_loss:
                    scaled_loss.backward()
                torch.nn.utils.clip_grad_norm_(amp.master_params(optimizer), args.max_grad_norm)
            else:
                loss.backward()
                torch.nn.utils.clip_grad_norm_(model.parameters(), args.max_grad_norm)

            tr_loss[name] += loss.item()

            optimizer.step()
            scheduler.step()  # Update learning rate schedule
            model.zero_grad()
            task_step[name] += 1

            # Log metrics
            if args.local_rank in [-1, 0] and args.logging_steps > 0 and step % args.logging_steps == 0:
                # Only evaluate when single GPU otherwise metrics may not average well
                if args.local_rank == -1 and args.evaluate_during_training:
                    results = {}
                    for task in tasks:
                        name, task, iterator = task.values()
                        results[name] = evaluate(args, model, iterator.dataset, task)

                    # HACK (John): This is a temporary. Need a more principled API for
                    # saving results to disk.
                    eval_utils.save_eval_to_disk(args, step, **results)

                    ''' TODO
                    for key, value in deid_results.items():
                        tb_writer.add_scalar('deid_eval_{}'.format(key), value, global_step)
                    for key, value in cohort_results.items():
                        tb_writer.add_scalar('cohort_eval_{}'.format(key), value, global_step)
                    '''
                tb_writer.add_scalar('lr', scheduler.get_lr()[0], step)
                tb_writer.add_scalar(f'{name}_loss', (tr_loss[name] - logging_loss[name]) / args.logging_steps, task_step[name])
                logging_loss[name] = tr_loss[name]

            # Save model checkpoint
            if args.local_rank in [-1, 0] and args.save_steps > 0 and step % args.save_steps == 0:
                output_dir = os.path.join(args.output_dir, 'checkpoint-{}'.format(step))
                if not os.path.exists(output_dir):
                    os.makedirs(output_dir)
                model_to_save = model.module if hasattr(model, 'module') else model  # Take care of distributed/parallel training
                model_to_save.save_pretrained(output_dir)
                torch.save(args, os.path.join(output_dir, 'training_args.bin'))
                logger.info("Saving model checkpoint to %s", output_dir)

            postfix = \
                {f'{name}_loss': f'{(tr_loss[name] / task_step[name]):.6f}' for name in tr_loss}
            postfix['total_loss'] = sum(postfix.values())

            epoch_iterator.set_postfix(postfix)

            del batch, inputs, outputs

            if args.max_steps > 0 and step > args.max_steps:
                epoch_iterator.close()
                break

        if args.max_steps > 0 and step > args.max_steps:
            train_iterator.close()
            break

    if args.local_rank in [-1, 0]:
        tb_writer.close()

    # Compute the average loss for each task
    avg_loss = {name: loss / task_step[name] for name, loss in tr_loss.items()}

    return step, avg_loss


def main():
    parser = argparse.ArgumentParser()

    # Required parameters
    # TODO (John): If "technical debt" had a dictionary entry they would show this as example
    parser.add_argument("--cohort_type", default='textual', choices=['textual', 'intuitive'], type=str, help="what do you think this is")

    parser.add_argument("--dataset_folder", default=None, type=str, required=True,
                        help="De-id and co-hort identification data directory.")
    parser.add_argument("--model_name_or_path", default=None, type=str, required=True,
                        help="Path to pre-trained model or shortcut name.")
    parser.add_argument("--output_dir", default=None, type=str, required=True,
                        help=("The output directory where the model checkpoints and predictions"
                              " will be written."))

    # Other parameters
    parser.add_argument("--config_name", default="", type=str,
                        help="Pretrained config name or path if not the same as model_name.")
    parser.add_argument("--tokenizer_name", default="", type=str,
                        help="Pretrained tokenizer name or path if not the same as model_name.")
    parser.add_argument("--max_seq_length", default=256, type=int,
                        help=("The maximum total input sequence length after WordPiece"
                              " tokenization. Sequences longer than this will be truncated, and"
                              " sequences shorter than this will be padded."))
    parser.add_argument("--do_train", action='store_true',
                        help="Whether to run training.")
    parser.add_argument("--do_eval", action='store_true',
                        help="Whether to run eval on the dev set.")
    parser.add_argument("--evaluate_during_training", action='store_true',
                        help="Run evaluation during training at each logging step.")
    parser.add_argument("--do_lower_case", action='store_true',
                        help="Set this flag if you are using an uncased model.")

    parser.add_argument("--train_batch_size", default=16, type=int,
                        help="Total batch size to use while training.")
    parser.add_argument("--eval_batch_size", default=128, type=int,
                        help="Total batch size to use while evaluating.")
    parser.add_argument("--learning_rate", default=2e-5, type=float,
                        help="The initial learning rate for Adam.")
    parser.add_argument("--weight_decay", default=0.01, type=float,
                        help="Weight decay if we apply some.")
    parser.add_argument("--adam_epsilon", default=1e-6, type=float,
                        help="Epsilon for Adam optimizer.")
    parser.add_argument("--max_grad_norm", default=1.0, type=float,
                        help="Max gradient norm.")
    parser.add_argument("--num_train_epochs", default=5, type=int,
                        help="Total number of training epochs to perform.")
    parser.add_argument("--max_steps", default=-1, type=int,
                        help="If > 0: set total number of training steps to perform. Override num_train_epochs.")
    parser.add_argument("--warmup", default=0, type=float,
                        help=("Proportion of training steps to perform a linear warmup of the"
                              " learning rate."))
    parser.add_argument("--verbose_logging", action='store_true',
                        help="If true, all of the warnings related to data processing will be printed. "
                             "A number of warnings are expected for a normal evaluation.")

    parser.add_argument('--logging_steps', type=int, default=1000,
                        help="Log every X updates steps.")
    parser.add_argument('--save_steps', type=int, default=1000,
                        help="Save checkpoint every X updates steps.")
    parser.add_argument("--eval_all_checkpoints", action='store_true',
                        help="Evaluate all checkpoints starting with the same prefix as model_name ending and ending with step number")
    parser.add_argument("--no_cuda", action='store_true',
                        help="Whether not to use CUDA when available")
    parser.add_argument('--overwrite_output_dir', action='store_true',
                        help="Overwrite the content of the output directory")
    parser.add_argument('--seed', type=int, default=42,
                        help="Random seed for initialization.")

    parser.add_argument("--local_rank", type=int, default=-1,
                        help="local_rank for distributed training on gpus")
    parser.add_argument('--fp16', action='store_true',
                        help="Whether to use 16-bit (mixed) precision (through NVIDIA apex) instead of 32-bit")
    parser.add_argument('--fp16_opt_level', type=str, default='O1',
                        help="For fp16: Apex AMP optimization level selected in ['O0', 'O1', 'O2', and 'O3']."
                             "See details at https://nvidia.github.io/apex/amp.html")
    parser.add_argument('--server_ip', type=str, default='',
                        help="Can be used for distant debugging.")
    parser.add_argument('--server_port', type=str, default='',
                        help="Can be used for distant debugging.")
    args = parser.parse_args()

    if os.path.exists(args.output_dir) and os.listdir(args.output_dir) and args.do_train and not args.overwrite_output_dir:
        raise ValueError("Output directory ({}) already exists and is not empty. Use --overwrite_output_dir to overcome.".format(args.output_dir))

    # Setup distant debugging if needed
    if args.server_ip and args.server_port:
        # Distant debugging - see https://code.visualstudio.com/docs/python/debugging#_attach-to-a-local-script
        import ptvsd
        print("Waiting for debugger attach")
        ptvsd.enable_attach(address=(args.server_ip, args.server_port), redirect_output=True)
        ptvsd.wait_for_attach()

    # Setup CUDA, GPU & distributed training
    if args.local_rank == -1 or args.no_cuda:
        device = torch.device("cuda" if torch.cuda.is_available() and not args.no_cuda else "cpu")
        args.n_gpu = torch.cuda.device_count()
    else:  # Initializes the distributed backend which will take care of sychronizing nodes/GPUs
        torch.cuda.set_device(args.local_rank)
        device = torch.device("cuda", args.local_rank)
        torch.distributed.init_process_group(backend='nccl')
        args.n_gpu = 1
    args.device = device

    # Setup logging
    logging.basicConfig(format='%(asctime)s - %(levelname)s - %(name)s -   %(message)s',
                        datefmt='%m/%d/%Y %H:%M:%S',
                        level=logging.INFO if args.local_rank in [-1, 0] else logging.WARN)
    logger.warning("Process rank: %s, device: %s, n_gpu: %s, distributed training: %s, 16-bits training: %s",
                   args.local_rank, device, args.n_gpu, bool(args.local_rank != -1), args.fp16)

    # Set seed
    set_seed(args)

    # Load pretrained model and tokenizer
    if args.local_rank not in [-1, 0]:
        # Make sure only the first process in distributed training will download model & vocab
        torch.distributed.barrier()

    config = AutoConfig.from_pretrained(
        args.config_name if args.config_name else args.model_name_or_path
    )
    tokenizer = AutoTokenizer.from_pretrained(
        args.tokenizer_name if args.tokenizer_name else args.model_name_or_path,
        do_lower_case=args.do_lower_case
    )

    # Process the data
    deid_dataset, deid_class_weights = data_utils.prepare_deid_dataset(args, tokenizer)
    cohort_dataset = data_utils.prepare_cohort_dataset(args, tokenizer)

    # Here, we add any additional configs to the Pytorch Transformers config file. These will be
    # saved to a `output_dir/config.json` file when we call model.save_pretrained(output_dir)
    config.__dict__['num_deid_labels'] = len(DEID_LABELS)
    # Num of labels is dependent on whether we are running the textual or intuitive analysis
    if args.cohort_type:
        config.__dict__['num_cohort_labels'] = \
            len(COHORT_DISEASE_LIST), len(COHORT_TEXTUAL_LABEL_CONSTANTS)
    else:
        config.__dict__['num_cohort_labels'] = \
            len(COHORT_DISEASE_LIST), len(COHORT_INTUITIVE_LABEL_CONSTANTS)
    config.__dict__['cohort_ffnn_size'] = 512
    config.__dict__['max_batch_size'] = args.train_batch_size
    config.__dict__['deid_class_weights'] = deid_class_weights

    model = DrBERT.from_pretrained(
        pretrained_model_name_or_path=args.model_name_or_path,
        config=config
    )

    if args.local_rank == 0:
        # Make sure only the first process in distributed training will download model & vocab
        torch.distributed.barrier()

    model.to(args.device)

    logger.info("Training/evaluation parameters %s", args)

    # Training
    if args.do_train:
        global_step, tr_loss = train(args, deid_dataset, cohort_dataset, model, tokenizer)
        logger.info(" global_step = %s, average loss = %s", global_step, tr_loss)

    # Save the trained model and the tokenizer
    if args.do_train and (args.local_rank == -1 or torch.distributed.get_rank() == 0):
        # Create output directory if needed
        if not os.path.exists(args.output_dir) and args.local_rank in [-1, 0]:
            os.makedirs(args.output_dir)

        # Save a trained model, configuration and tokenizer using `save_pretrained()`.
        # They can then be reloaded using `from_pretrained()`
        logger.info("Saving model checkpoint to %s", args.output_dir)
        # Take care of distributed/parallel training
        model_to_save = model.module if hasattr(model, 'module') else model
        model_to_save.save_pretrained(args.output_dir)
        tokenizer.save_pretrained(args.output_dir)

        # Good practice: save your training arguments together with the trained model
        torch.save(args, os.path.join(args.output_dir, 'training_args.bin'))

        # Load a trained model and vocabulary that you have fine-tuned
        model = DrBERT.from_pretrained(
            pretrained_model_name_or_path=args.model_name_or_path,
            config=config
        )
        tokenizer = AutoTokenizer.from_pretrained(args.output_dir, do_lower_case=args.do_lower_case)
        model.to(args.device)

    # TODO (John): This is a copy paste from the Transformers library.
    # It does not currently work with out setup.
    """
    # Evaluation - we can ask to evaluate all the checkpoints (sub-directories) in a directory
    results = {}
    if args.do_eval and args.local_rank in [-1, 0]:
        checkpoints = [args.output_dir]
        if args.eval_all_checkpoints:
            checkpoints = \
                [os.path.dirname(c) for c in
                 sorted(glob.glob(args.output_dir + '/**/' + WEIGHTS_NAME, recursive=True))
                 ]
            # Reduce model loading logs
            logging.getLogger("transformers.modeling_utils").setLevel(logging.WARN)

        logger.info("Evaluate the following checkpoints: %s", checkpoints)

        for checkpoint in checkpoints:
            # Reload the model
            global_step = checkpoint.split('-')[-1] if len(checkpoints) > 1 else ""
            # TODO Change AutoModel to whatever we have named our BERT model
            model = DrBERT.from_pretrained(
                pretrained_model_name_or_path=args.model_name_or_path,
                config=config
            )
            model.to(args.device)

            # Evaluate
            result = evaluate(args, model, tokenizer, prefix=global_step)

            result = {(k + ('_{}'.format(global_step) if global_step else ''), v)
                      for k, v in result.items()}
            results.update(result)

    logger.info("Results: {}".format(results))

    return results
    """


if __name__ == "__main__":
    main()<|MERGE_RESOLUTION|>--- conflicted
+++ resolved
@@ -1,4 +1,3 @@
-<<<<<<< HEAD
 # coding=utf-8
 # Copyright 2018 The Google AI Language Team Authors and The HuggingFace Inc. team.
 # Copyright (c) 2018, NVIDIA CORPORATION.  All rights reserved.
@@ -14,8 +13,6 @@
 # WITHOUT WARRANTIES OR CONDITIONS OF ANY KIND, either express or implied.
 # See the License for the specific language governing permissions and
 # limitations under the License.
-=======
->>>>>>> d82cf015
 from __future__ import absolute_import
 from __future__ import division
 from __future__ import print_function
@@ -28,7 +25,6 @@
 
 import numpy as np
 import torch
-<<<<<<< HEAD
 from torch.utils.data import DataLoader
 from torch.utils.data import RandomSampler
 from torch.utils.data.distributed import DistributedSampler
@@ -39,40 +35,15 @@
 
 from tensorboardX import SummaryWriter
 
-=======
-from sklearn.metrics import precision_recall_fscore_support
-from torch.utils.tensorboard import SummaryWriter
-from torch.utils.data import DataLoader
-from torch.utils.data import RandomSampler
-from torch.utils.data import SequentialSampler
-from torch.utils.data.distributed import DistributedSampler
-from tqdm import tqdm
-from tqdm import trange
-from transformers import AdamW
-from transformers import AutoConfig
-from transformers import AutoTokenizer
-from transformers import WarmupLinearSchedule
-from transformers.modeling_utils import WEIGHTS_NAME
-
-from .constants import COHORT_DISEASE_CONSTANTS
->>>>>>> d82cf015
 from .constants import COHORT_DISEASE_LIST
 from .constants import COHORT_INTUITIVE_LABEL_CONSTANTS
 from .constants import COHORT_TEXTUAL_LABEL_CONSTANTS
 from .constants import DEID_LABELS
-<<<<<<< HEAD
 from .eval import evaluate
 from .model import DrBERT
 from .utils import data_utils
 from .utils import eval_utils
 from .utils import train_utils
-=======
-from .constants import OUTSIDE
-from .constants import PHI
-from .model import DrBERT
-from .utils import data_utils
-from .utils import eval_utils
->>>>>>> d82cf015
 
 logger = logging.getLogger(__name__)
 
@@ -85,60 +56,6 @@
         torch.cuda.manual_seed_all(args.seed)
 
 
-<<<<<<< HEAD
-=======
-# TODO (John): This should probably go into a util file
-def prepare_optimizer_and_scheduler(args, model, t_total):
-    """Returns an Adam optimizer configured for optimization of a BERT model (`model`).
-
-    Args:
-        args (ArgumentParser): Object containing objects parsed from the command line.
-        model (nn.Module): The multi-task patient note de-identification and cohort classification
-            model.
-        t_total (int): TODO.
-
-    Returns:
-        A 2-tuple containing an initialized `AdamW` optimizer and `WarmupLinearSchedule` scheduler
-        for the training of a DrBERT model (`model`).
-
-    References:
-        - https://raberrytv.wordpress.com/2017/10/29/pytorch-weight-decay-made-easy/
-    """
-    # These are hardcoded because transformers named them to match to TF implementations
-    decay_blacklist = {'LayerNorm.bias', 'LayerNorm.weight'}
-
-    decay, no_decay = [], []
-    for name, param in model.named_parameters():
-        # Frozen weights
-        if not param.requires_grad:
-            continue
-        # A shape of len 1 indicates a normalization layer
-        if len(param.shape) == 1 or name.endswith('.bias') or name in decay_blacklist:
-            no_decay.append(param)
-        else:
-            decay.append(param)
-
-    grouped_parameters = [
-        {'params': no_decay, 'weight_decay': 0.0},
-        {'params': decay, 'weight_decay': args.weight_decay}
-    ]
-
-    optimizer = AdamW(
-        grouped_parameters,
-        lr=args.learning_rate,
-        eps=args.adam_epsilon,
-        correct_bias=False
-    )
-    scheduler = WarmupLinearSchedule(
-        optimizer,
-        warmup_steps=args.warmup * t_total,
-        t_total=t_total
-    )
-
-    return optimizer, scheduler
-
-
->>>>>>> d82cf015
 def train(args, deid_dataset, cohort_dataset, model, tokenizer):
     """Coordinates training of DrBERT.
 
